""" Non-negative matrix factorization
"""
# Author: Chih-Jen Lin, National Taiwan University
# Python/numpy translation: Anthony Di Franco
# scikit.learn integration: Vlad Niculae
# License: BSD


from __future__ import division
import warnings

import numpy as np
from .base import BaseEstimator, TransformerMixin
from .utils.extmath import fast_svd

_pos_ = lambda x: (x >= 0) * x
_neg_ = lambda x: (x < 0) * (-x)
norm = lambda x: np.sqrt(np.dot(x.flatten().T, x.flatten()))


def _sparseness_(x):
    """
    Hoyer's measure of sparsity for a vector
    """
    n = len(x)
    return (np.sqrt(n) - np.linalg.norm(x, 1) / norm(x)) / (np.sqrt(n) - 1)


def _initialize_nmf_(X, n_components, variant=None, eps=1e-6, rng=None):
    """
    NNDSVD algorithm for NMF initialization.
    Computes a good initial guess for the non-negative
    rank k matrix approximation for X: X = WH

    Parameters
    ----------

    X:
        The data matrix to be decomposed.

    n_components:
        The number of components desired in the
        approximation.

    variant: None | 'a' | 'ar'
        The variant of the NNDSVD algorithm.
        Accepts None, 'a', 'ar'
        None: leaves the zero entries as zero
        'a': Fills the zero entries with the average of X
        'ar': Fills the zero entries with standard normal random variates.
        Default: None

    eps:
        Truncate all values less then this in output to zero.

    rng: numpy.RandomState | int, optional
        The generator used to fill in the zeros, when using variant='ar'
        Default: numpy.random

    Returns
    -------

    (W, H):
        Initial guesses for solving X ~= WH such that
        the number of columns in W is n_components.

    Remarks
    -------

    This implements the algorithm described in
    C. Boutsidis, E. Gallopoulos: SVD based
    initialization: A head start for nonnegative
    matrix factorization - Pattern Recognition, 2008

    http://www.cs.rpi.edu/~boutsc/files/nndsvd.pdf
    """
    if (X < 0).any():
        raise ValueError("Negative values in data passed to initialization")
    if variant not in (None, 'a', 'ar'):
        raise ValueError("Invalid variant name")

    U, S, V = fast_svd(X, n_components)
    W, H = np.zeros(U.shape), np.zeros(V.shape)

    # The leading singular triplet is non-negative
    # so it can be used as is for initialization.
    W[:, 0] = np.sqrt(S[0]) * np.abs(U[:, 0])
    H[0, :] = np.sqrt(S[0]) * np.abs(V[0, :])

    for j in xrange(1, n_components):
        x, y = U[:, j], V[j, :]

        # extract positive and negative parts of column vectors
        x_p, y_p = _pos_(x), _pos_(y)
        x_n, y_n = _neg_(x), _neg_(y)

        # and their norms
        x_p_nrm, y_p_nrm = norm(x_p), norm(y_p)
        x_n_nrm, y_n_nrm = norm(x_n), norm(y_n)

        m_p, m_n = x_p_nrm * y_p_nrm, x_n_nrm * y_n_nrm

        # choose update
        if m_p > m_n:
            u = x_p / x_p_nrm
            v = y_p / y_p_nrm
            sigma = m_p
        else:
            u = x_n / x_n_nrm
            v = y_n / y_n_nrm
            sigma = m_n

        lbd = np.sqrt(S[j] * sigma)
        W[:, j] = lbd * u
        H[j, :] = lbd * v

    W[W < eps] = 0
    H[H < eps] = 0

    if variant == "a":
        avg = X.mean()
        W[W == 0] = avg
        H[H == 0] = avg
    elif variant == "ar":
        if rng is None:
            rng = np.random
        elif isinstance(rng, int):
            rng = np.random.mtrand.RandomState(rng)
        elif not isinstance(rng, np.random.mtrand.RandomState):
            raise ValueError('Invalid random state in _nmf_initialize_')
        W[W == 0] = abs(rng.randn(len(W[W == 0])))
        H[H == 0] = abs(rng.randn(len(H[H == 0])))

    return W, H


def _nls_subproblem_(V, W, H_init, tol, max_iter):
    """
    Solves a non-negative least squares subproblem using the
    projected gradient descent algorithm.
    min || WH - V ||_2

    Parameters
    ----------
    V, W:
        Constant matrices

    H_init:
        Initial guess for the solution

    tol:
        Tolerance of the stopping condition.

    max_iter:
        Maximum number of iterations before
        timing out.

    Returns
    -------
    H:
        Solution to the non-negative least squares problem

    grad:
        The gradient.

    n_iter:
        The number of iterations done by the algorithm.

    """
    if (H_init < 0).any():
        raise ValueError("Negative values in H_init passed to NLS solver.")

    H = H_init
    WtV = np.dot(W.T, V)
    WtW = np.dot(W.T, W)

    # values justified in the paper
    alpha = 1
    beta = 0.1
    for n_iter in xrange(1, max_iter + 1):
        grad = np.dot(WtW, H) - WtV
        proj_gradient = norm(grad[np.logical_or(grad < 0, H > 0)])
        if proj_gradient < tol:
            break

        for inner_iter in xrange(1, 20):
            Hn = H - alpha * grad
            # Hn = np.where(Hn > 0, Hn, 0)
            Hn = _pos_(Hn)
            d = Hn - H
            gradd = np.sum(grad * d)
            dQd = np.sum(np.dot(WtW, d) * d)
            # magic numbers whoa
            suff_decr = 0.99 * gradd + 0.5 * dQd < 0
            if inner_iter == 1:
                decr_alpha = not suff_decr
                Hp = H

            if decr_alpha:
                if suff_decr:
                    H = Hn
                    break
                else:
                    alpha = alpha * beta
            else:
                if not suff_decr or (Hp == Hn).all():
                    H = Hp
                    break
                else:
                    alpha = alpha / beta
                    Hp = Hn

    if n_iter == max_iter:
        warnings.warn("Iteration limit reached in nls subproblem.")

    return H, grad, n_iter


class NMF(BaseEstimator, TransformerMixin):
    """
    Non-Negative matrix factorization (NMF, NNMF)

    Parameters
    ----------
    X: array, [n_samples, n_features]
        Data the model will be fit to.

    n_components: int or None
        Number of components
        if n_components is not set all components are kept

    init:  'nndsvd' |  'nndsvda' | 'nndsvdar' | int | RandomState
        Method used to initialize the procedure.
        Default: 'nndsvdar'
        Valid options:
            'nndsvd' for default NNDSVD initialization (slow)
            'nndsvda' for NNDSVD with zeros filled with the mean of X (fast)
            'nndsvdar' for NNDSVD with zeros filled with small random values,
                (faster than nndsvd, better accuracy than nndsvda)
            int seed or RandomState for non-negative random matrices

    sparseness: string or None
        'data' or 'components', where to enforce sparsity
        Default: None

    beta: double
        Degree of sparseness, if sparseness is not None. Larger values mean
        more sparseness
        Default: 1

    eta: double
        Degree of correctness to mantain, if sparsity is not None. Smaller
        values mean larger error.
        Default: 0.1

    tol: double
        Tolerance value used in stopping conditions.
        Default: 1e-4

    max_iter: int
        Number of iterations to compute.
        Default: 200

    nls_max_iter: int
        Number of iterations in NLS subproblem
        Default: 2000

    Attributes
    ----------
    components_: array, [n_features, n_components]
        Non-negative components of the data
    reconstruction_err_: number
        Frobenius norm of the matrix difference between the
        training data and the reconstructed data from the
        fit produced by the model. || X - WH ||_2

    Examples
    --------

    >>> import numpy as np
    >>> X = np.array([[1,1], [2, 1], [3, 1.2], [4, 1], [5, 0.8], [6, 1]])
    >>> from scikits.learn.nmf import NMF
    >>> model = NMF(n_components=2, init=0)
    >>> model.fit(X) #doctest: +ELLIPSIS
    NMF(nls_max_iter=2000, eta=0.1, max_iter=200,
      init=<mtrand.RandomState object at 0x...>, beta=1, sparseness=None,
      n_components=2, tol=0.0001)
    >>> model.components_
    array([[ 0.77032744,  0.38526873],
           [ 0.11118662,  0.38228063]])
    >>> model.reconstruction_err_ #doctest: +ELLIPSIS
    0.00746...
    >>> model = NMF(n_components=2, init=0, sparseness='components')
    >>> model.fit(X) #doctest: +ELLIPSIS
    NMF(nls_max_iter=2000, eta=0.1, max_iter=200,
      init=<mtrand.RandomState object at 0x...>, beta=1,
      sparseness='components', n_components=2, tol=0.0001)
    >>> model.components_
    array([[ 1.67481991, -0.        ],
           [ 0.29614922,  0.4681982 ]])
    >>> model.reconstruction_err_ #doctest: +ELLIPSIS
    0.513...

    Notes
    -----
    This implements C.-J. Lin. Projected gradient methods
    for non-negative matrix factorization. Neural
    Computation, 19(2007), 2756-2779.
    http://www.csie.ntu.edu.tw/~cjlin/nmf/

    """

    def __init__(self, n_components=None, init="nndsvdar", sparseness=None,
                 beta=1, eta=0.1, tol=1e-4, max_iter=200, nls_max_iter=2000):
        self.n_components = n_components
        self.init = init
        self.tol = tol
        if sparseness not in (None, 'data', 'components'):
            raise ValueError('Invalid sparsity target')
        self.sparseness = sparseness
        self.beta = beta
        self.eta = eta
        self.max_iter = max_iter
        self.nls_max_iter = nls_max_iter

    def fit_transform(self, X, y=None, **params):
        self._set_params(**params)
        X = np.atleast_2d(X)
        if (X < 0).any():
            raise ValueError("Negative data passed to NMF.fit.")

        n_features, n_samples = X.shape

        if not self.n_components:
            self.n_components = n_features

        if self.init == None:
            self.init = np.random.RandomState()
        elif isinstance(self.init, int):
            self.init = np.random.RandomState(self.init)

        if isinstance(self.init, np.random.RandomState):
            W = np.abs(self.init.randn(n_features, self.n_components))
            H = np.abs(self.init.randn(self.n_components, n_samples))
        elif self.init == 'nndsvd':
            W, H = _initialize_nmf_(X, self.n_components)
        elif self.init == 'nndsvda':
            W, H = _initialize_nmf_(X, self.n_components, variant='a')
        elif self.init == 'nndsvdar':
            W, H = _initialize_nmf_(X, self.n_components, variant='ar')
        else:
            raise ValueError("Invalid value for initial parameter.")

        gradW = np.dot(W, np.dot(H, H.T)) - np.dot(X, H.T)
        gradH = np.dot(np.dot(W.T, W), H) - np.dot(W.T, X)
        init_grad = norm(np.r_[gradW, gradH.T])
        tolW = max(0.001, self.tol) * init_grad  # why max?
        tolH = tolW

        for n_iter in xrange(1, self.max_iter + 1):
            # stopping condition
            # as discussed in paper
            proj_norm = norm(np.r_[gradW[np.logical_or(gradW < 0, W > 0)],
                                   gradH[np.logical_or(gradH < 0, H > 0)]])
            if proj_norm < self.tol * init_grad:
                break

            # update W
            if self.sparseness == None:
                W, gradW, iterW = _nls_subproblem_(X.T, H.T, W.T, tolW,
                                                   self.nls_max_iter)
            elif self.sparseness == 'data':
                W, gradW, iterW = _nls_subproblem_(
                        np.r_[X.T, np.zeros((1, n_features))],
                        np.r_[H.T, np.sqrt(self.beta) *
                              np.ones((1, self.n_components))],
                        W.T, tolW, self.nls_max_iter)
            elif self.sparseness == 'components':
                W, gradW, iterW = _nls_subproblem_(
                        np.r_[X.T, np.zeros((self.n_components, n_features))],
                        np.r_[H.T, np.sqrt(self.eta) *
                              np.eye(self.n_components)],
                        W.T, tolW, self.nls_max_iter)

            W = W.T
            gradW = gradW.T
            if iterW == 1:
                tolW = 0.1 * tolW

            # update H
            if self.sparseness == None:
                H, gradH, iterH = _nls_subproblem_(X, W, H, tolH,
                                                   self.nls_max_iter)
            elif self.sparseness == 'data':
                H, gradH, iterH = _nls_subproblem_(
                        np.r_[X, np.zeros((self.n_components, n_samples))],
                        np.r_[W, np.sqrt(self.eta) *
                              np.eye(self.n_components)],
                        H, tolH, self.nls_max_iter)
            elif self.sparseness == 'components':
                H, gradH, iterH = _nls_subproblem_(
                        np.r_[X, np.zeros((1, n_samples))],
                        np.r_[W, np.sqrt(self.beta) *
                              np.ones((1, self.n_components))],
                        H, tolH, self.nls_max_iter)
            if iterH == 1:
                tolH = 0.1 * tolH
            self.comp_sparseness_ = _sparseness_(H.flatten())
            self.data_sparseness_ = _sparseness_(W.flatten())
            self.reconstruction_err_ = norm(X - np.dot(W, H))
            self.components_ = H.T

        if n_iter == self.max_iter:
            warnings.warn("Iteration limit reached during fit")
        return W

<<<<<<< HEAD
    def fit(self, X, y=None, **params):
=======
    def fit(self, X, **params):
        """Learn a NMF model for the data X.

        Parameters
        ----------

        X: array (n_features, n_samples)
            Data matrix to be decomposed

        Returns
        -------
        self
        """
>>>>>>> b61cc5f6
        self.fit_transform(X, **params)
        return self

    def transform(self, X):
        """
        Transform the data X according to the model
        """
        from scipy.optimize import nnls
        X = np.atleast_2d(X)
        H = np.zeros((X.shape[0], self.n_components))
        for j in xrange(0, X.shape[0]):
            H[j, :], _ = nnls(self.components_, X[j, :])
        return H<|MERGE_RESOLUTION|>--- conflicted
+++ resolved
@@ -19,23 +19,22 @@
 
 
 def _sparseness_(x):
-    """
-    Hoyer's measure of sparsity for a vector
+    """Hoyer's measure of sparsity for a vector
     """
     n = len(x)
     return (np.sqrt(n) - np.linalg.norm(x, 1) / norm(x)) / (np.sqrt(n) - 1)
 
 
 def _initialize_nmf_(X, n_components, variant=None, eps=1e-6, rng=None):
-    """
-    NNDSVD algorithm for NMF initialization.
+    """NNDSVD algorithm for NMF initialization.
+
     Computes a good initial guess for the non-negative
     rank k matrix approximation for X: X = WH
 
     Parameters
     ----------
 
-    X:
+    X: array, [n_samples, n_features]
         The data matrix to be decomposed.
 
     n_components:
@@ -135,7 +134,8 @@
 
 
 def _nls_subproblem_(V, W, H_init, tol, max_iter):
-    """
+    """Non-negative least square solver
+
     Solves a non-negative least squares subproblem using the
     projected gradient descent algorithm.
     min || WH - V ||_2
@@ -217,8 +217,7 @@
 
 
 class NMF(BaseEstimator, TransformerMixin):
-    """
-    Non-Negative matrix factorization (NMF, NNMF)
+    """Non-Negative matrix factorization (NMF, NNMF)
 
     Parameters
     ----------
@@ -324,6 +323,21 @@
         self.nls_max_iter = nls_max_iter
 
     def fit_transform(self, X, y=None, **params):
+        """Learn a NMF model for the data X and returns the transformed data.
+
+        This is more efficient than calling fit followed by transform.
+
+        Parameters
+        ----------
+
+        X: array, [n_samples, n_features]
+            Data matrix to be decomposed
+
+        Returns
+        -------
+        data: array, [n_samples, n_components]
+            Transformed data
+        """
         self._set_params(**params)
         X = np.atleast_2d(X)
         if (X < 0).any():
@@ -414,29 +428,35 @@
             warnings.warn("Iteration limit reached during fit")
         return W
 
-<<<<<<< HEAD
     def fit(self, X, y=None, **params):
-=======
-    def fit(self, X, **params):
         """Learn a NMF model for the data X.
 
         Parameters
         ----------
 
-        X: array (n_features, n_samples)
+        X: array, [n_samples, n_features]
             Data matrix to be decomposed
 
         Returns
         -------
         self
         """
->>>>>>> b61cc5f6
         self.fit_transform(X, **params)
         return self
 
     def transform(self, X):
-        """
-        Transform the data X according to the model
+        """Transform the data X according to the fitted NMF model
+
+        Parameters
+        ----------
+
+        X: array, [n_samples, n_features]
+            Data matrix to be transformed by the model
+
+        Returns
+        -------
+        data: array, [n_samples, n_components]
+            Transformed data
         """
         from scipy.optimize import nnls
         X = np.atleast_2d(X)
